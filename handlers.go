--- conflicted
+++ resolved
@@ -52,21 +52,6 @@
 		if err != nil {
 			return nil, errors.Trace(err)
 		}
-<<<<<<< HEAD
-		// Add the addCharm record if one hasn't been added yet.
-		if charms[application.Charm] == "" && !existing.hasCharm(application.Charm) {
-			// Only parse the architecture constraint once and only if we give
-			// a constraint getter function.
-			var arch string
-			if r.constraintGetter != nil {
-				cons := r.constraintGetter(application.Constraints)
-				arch, err = cons.Arch()
-				if err != nil && !errors.IsNotFound(err) {
-					return nil, errors.Trace(err)
-				}
-			}
-
-=======
 
 		// Only parse the architecture constraint once and only if we give
 		// a constraint getter function.
@@ -84,7 +69,6 @@
 		// a new charm.
 		key := applicationKey(application.Charm, arch, series)
 		if charms[key] == "" && !existing.hasCharmWithArchAndSeries(application.Charm, arch, series) {
->>>>>>> 96f53592
 			change = newAddCharmChange(AddCharmParams{
 				Charm:        application.Charm,
 				Series:       series,
